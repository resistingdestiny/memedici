--- conflicted
+++ resolved
@@ -419,7 +419,6 @@
             "success": False,
             "error": error_msg,
             "timestamp": datetime.utcnow().isoformat()
-<<<<<<< HEAD
         }
 
 @router.get("/debug/files")
@@ -474,7 +473,4 @@
             "success": False,
             "error": str(e),
             "timestamp": datetime.utcnow().isoformat()
-        } 
-=======
-        }
->>>>>>> caa27bbd
+        } 